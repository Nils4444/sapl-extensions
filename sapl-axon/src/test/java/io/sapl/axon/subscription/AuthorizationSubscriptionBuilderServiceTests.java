package io.sapl.axon.subscription;

<<<<<<< HEAD
import static io.sapl.axon.subscription.AuthorizationSubscriptionBuilderService.ACTION_TYPE;
import static io.sapl.axon.subscription.AuthorizationSubscriptionBuilderService.AGGREGATE_IDENTIFIER;
import static io.sapl.axon.subscription.AuthorizationSubscriptionBuilderService.AGGREGATE_TYPE;
import static io.sapl.axon.subscription.AuthorizationSubscriptionBuilderService.CLASS_NAME;
import static io.sapl.axon.subscription.AuthorizationSubscriptionBuilderService.COMMAND;
import static io.sapl.axon.subscription.AuthorizationSubscriptionBuilderService.COMMAND_NAME;
import static io.sapl.axon.subscription.AuthorizationSubscriptionBuilderService.METADATA;
import static io.sapl.axon.subscription.AuthorizationSubscriptionBuilderService.METHOD_NAME;
import static io.sapl.axon.subscription.AuthorizationSubscriptionBuilderService.PAYLOAD;
import static io.sapl.axon.subscription.AuthorizationSubscriptionBuilderService.PAYLOAD_TYPE;
import static io.sapl.axon.subscription.AuthorizationSubscriptionBuilderService.PROJECTION_CLASS;
import static io.sapl.axon.subscription.AuthorizationSubscriptionBuilderService.QUERY;
import static io.sapl.axon.subscription.AuthorizationSubscriptionBuilderService.QUERY_NAME;
import static io.sapl.axon.subscription.AuthorizationSubscriptionBuilderService.QUERY_RESULT;
import static io.sapl.axon.subscription.AuthorizationSubscriptionBuilderService.RESPONSE_TYPE;
import static io.sapl.axon.subscription.AuthorizationSubscriptionBuilderService.UPDATE_RESPONSE_TYPE;
=======
>>>>>>> 11fb287e
import static org.junit.jupiter.api.Assertions.assertEquals;
import static org.junit.jupiter.api.Assertions.assertNull;
import static org.junit.jupiter.api.Assertions.assertThrows;

import java.util.Map;
import java.util.Optional;

import org.axonframework.commandhandling.CommandHandler;
import org.axonframework.commandhandling.GenericCommandMessage;
import org.axonframework.messaging.responsetypes.ResponseTypes;
import org.axonframework.modelling.command.AggregateIdentifier;
import org.axonframework.modelling.command.TargetAggregateIdentifier;
import org.axonframework.queryhandling.GenericQueryMessage;
import org.axonframework.queryhandling.GenericSubscriptionQueryMessage;
import org.axonframework.queryhandling.QueryHandler;
import org.axonframework.spring.stereotype.Aggregate;
import org.junit.jupiter.api.BeforeAll;
import org.junit.jupiter.api.Test;
import org.springframework.expression.spel.SpelEvaluationException;

import com.fasterxml.jackson.databind.JsonNode;
import com.fasterxml.jackson.databind.ObjectMapper;
import com.fasterxml.jackson.databind.node.JsonNodeFactory;

import io.sapl.axon.annotation.PostHandleEnforce;
import io.sapl.axon.annotation.PreHandleEnforce;
import lombok.AllArgsConstructor;
import lombok.Value;

public class AuthorizationSubscriptionBuilderServiceTests {
	private static final String ACTION_TYPE          = "actionType";
	private static final String AGGREGATE_IDENTIFIER = "aggregateIdentifier";
	private static final String AGGREGATE_TYPE       = "aggregateType";
	private static final String COMMAND              = "command";
	private static final String COMMAND_NAME         = "commandName";
	private static final String PAYLOAD              = "payload";
	private static final String PAYLOAD_TYPE         = "payloadType";

<<<<<<< HEAD
	private static final String TEST_AGGREGATE_IDENTIFIER = "testAggregateIdentifier";
	private static final String TEST_DOCUMENT_IDENTIFIER = "testDocumentIdentifier";
	private static final String TEST_ANONYMOUS = "anonymous";
	private static final String TEST_SUBJECT = "testSubject";
	private static final String TEST_ACTION = "testAction";
	private static final String TEST_RESOURCE = "testResource";
	private static final String TEST_AGGREGATE_TYPE = "testAggregateType";
	private static final String TEST_ENVIRONMENT = "testEnvironment";
=======
	private static final String TEST_AGGREGATE_IDENTIFIER = "testTargetAggregateIdentifier";
	private static final String TEST_ANONYMOUS            = "anonymous";
	private static final String TEST_SUBJECT              = "testSubject";
	private static final String TEST_ACTION               = "testAction";
	private static final String TEST_RESOURCE             = "testResource";
	private static final String TEST_ENVIRONMENT          = "testEnvironment";
>>>>>>> 11fb287e

	@Value
	private static class TestCommand {
		@TargetAggregateIdentifier
		Object targetAggregateIdentifier;
		Object someOtherField = "someOtherValue";
	}

	@Value
	private static class TestQuery {
		Object targetDocumentIdentifier;
		Object someOtherField = "someOtherValue";
	}

	@Value
	private static class TestQueryResult {
		Object documentIdentifier;
		Object someOtherField = "someOtherField";
	}

	@Value
	private static class TestQueryUpdate {
		Object documentIdentifier;
		Object someOtherField = "someOtherField";
	}

	@Aggregate
	@AllArgsConstructor
	private static class TestAggregate {
		@AggregateIdentifier
		Object aggregateIdentifier;

		@CommandHandler
		@PreHandleEnforce
		public void handle1(TestCommand cmd) {
		}

		@CommandHandler
		@PreHandleEnforce(subject = "malformed")
		public void handle2(TestCommand cmd) {
		}

		@CommandHandler
		@PreHandleEnforce(subject = "'testSubject'")
		public void handle3(TestCommand cmd) {
		}

		@CommandHandler
		@PreHandleEnforce(action = "malformed")
		public void handle4(TestCommand cmd) {
		}

		@CommandHandler
		@PreHandleEnforce(action = "'testAction'")
		public void handle5(TestCommand cmd) {
		}

		@CommandHandler
		@PreHandleEnforce(resource = "malformed")
		public void handle6(TestCommand cmd) {
		}

		@CommandHandler
		@PreHandleEnforce(resource = "'testResource'")
		public void handle7(TestCommand cmd) {
		}

		@CommandHandler
		@PreHandleEnforce(environment = "malformed")
		public void handle8(TestCommand cmd) {
		}

		@CommandHandler
		@PreHandleEnforce(environment = "'testEnvironment'")
		public void handle9(TestCommand cmd) {
		}
	}

	private static class TestCommandHandlingObject {
		@CommandHandler
		@PreHandleEnforce
		public void handle1(TestCommand cmd) {
		}

		@CommandHandler
		@PreHandleEnforce(subject = "malformed")
		public void handle2(TestCommand cmd) {
		}

		@CommandHandler
		@PreHandleEnforce(subject = "'testSubject'")
		public void handle3(TestCommand cmd) {
		}

		@CommandHandler
		@PreHandleEnforce(action = "malformed")
		public void handle4(TestCommand cmd) {
		}

		@CommandHandler
		@PreHandleEnforce(action = "'testAction'")
		public void handle5(TestCommand cmd) {
		}

		@CommandHandler
		@PreHandleEnforce(resource = "malformed")
		public void handle6(TestCommand cmd) {
		}

		@CommandHandler
		@PreHandleEnforce(resource = "'testResource'")
		public void handle7(TestCommand cmd) {
		}

		@CommandHandler
		@PreHandleEnforce(environment = "malformed")
		public void handle8(TestCommand cmd) {
		}

		@CommandHandler
		@PreHandleEnforce(environment = "'testEnvironment'")
		public void handle9(TestCommand cmd) {
		}
	}

<<<<<<< HEAD
	private static class TestProjection {
		@QueryHandler
		@PreHandleEnforce
		public TestQueryResult handle1(TestQuery query) {
			return new TestQueryResult(query.getTargetDocumentIdentifier());
		}

		@QueryHandler
		@PreHandleEnforce(subject = "malformed")
		public TestQueryResult handle2(TestQuery query) {
			return new TestQueryResult(query.getTargetDocumentIdentifier());
		}

		@QueryHandler
		@PreHandleEnforce(subject = "'testSubject'")
		public TestQueryResult handle3(TestQuery query) {
			return new TestQueryResult(query.getTargetDocumentIdentifier());
		}

		@QueryHandler
		@PreHandleEnforce(action = "malformed")
		public TestQueryResult handle4(TestQuery query) {
			return new TestQueryResult(query.getTargetDocumentIdentifier());
		}

		@QueryHandler
		@PreHandleEnforce(action = "'testAction'")
		public TestQueryResult handle5(TestQuery query) {
			return new TestQueryResult(query.getTargetDocumentIdentifier());
		}

		@QueryHandler
		@PreHandleEnforce(resource = "malformed")
		public TestQueryResult handle6(TestQuery query) {
			return new TestQueryResult(query.getTargetDocumentIdentifier());
		}

		@QueryHandler
		@PreHandleEnforce(resource = "'testResource'")
		public TestQueryResult handle7(TestQuery query) {
			return new TestQueryResult(query.getTargetDocumentIdentifier());
		}

		@QueryHandler
		@PostHandleEnforce(resource = "{ 'testResource':#queryResult }")
		public TestQueryResult handle8(TestQuery query) {
			return new TestQueryResult(query.getTargetDocumentIdentifier());
		}

		@QueryHandler
		@PostHandleEnforce
		public TestQueryResult handle9(TestQuery query) {
			return new TestQueryResult(query.getTargetDocumentIdentifier());
		}
		
		@QueryHandler
		@PreHandleEnforce
		public TestQueryResult handle10(NonEnclosedTestQuery query) {
			return new TestQueryResult(query.getTargetDocumentIdentifier());
		}
		
		@QueryHandler
		@PreHandleEnforce(environment = "malformed")
		public TestQueryResult handle11(TestQuery query) {
			return new TestQueryResult(query.getTargetDocumentIdentifier());
		}

		@QueryHandler
		@PreHandleEnforce(environment = "'testEnvironment'")
		public TestQueryResult handle12(TestQuery query) {
			return new TestQueryResult(query.getTargetDocumentIdentifier());
		}
	}

	private static ObjectMapper mapper;
=======
	private static ObjectMapper                            mapper;
>>>>>>> 11fb287e
	private static AuthorizationSubscriptionBuilderService service;

	@BeforeAll
	static void beforeAll() {
		mapper  = new ObjectMapper();
		service = new AuthorizationSubscriptionBuilderService(mapper);
	}

	@Test
	void when_constructAuthorizationSubscriptionForCommand_with_emptyAnnotation_then_anonymousSubscription()
			throws NoSuchMethodException, SecurityException {
		var payload = new TestCommand(TEST_AGGREGATE_IDENTIFIER);
		var command = new GenericCommandMessage<>(payload);

		var handlerObject1 = new TestAggregate(TEST_AGGREGATE_IDENTIFIER);
		var annotation1    = TestAggregate.class.getDeclaredMethod("handle1", TestCommand.class)
				.getAnnotation(PreHandleEnforce.class);
		var handlerObject2 = new TestCommandHandlingObject();
<<<<<<< HEAD
		var annotation2 = TestCommandHandlingObject.class.getDeclaredMethod("handle1", TestCommand.class)
=======
		var annotation2    = TestAggregate.class.getDeclaredMethod("handle1", TestCommand.class)
>>>>>>> 11fb287e
				.getAnnotation(PreHandleEnforce.class);

		var subscription1 = service.constructAuthorizationSubscriptionForCommand(command, handlerObject1, annotation1);
		var subscription2 = service.constructAuthorizationSubscriptionForCommand(command, handlerObject2, annotation2);

		assertEquals(TEST_ANONYMOUS, subscription1.getSubject().asText());
		assertEquals(TEST_ANONYMOUS, subscription2.getSubject().asText());
		assertEquals(COMMAND, subscription1.getAction().get(ACTION_TYPE).asText());
		assertEquals(COMMAND, subscription2.getAction().get(ACTION_TYPE).asText());
		assertEquals(TestCommand.class.getName(), subscription1.getAction().get(COMMAND_NAME).asText());
		assertEquals(TestCommand.class.getName(), subscription2.getAction().get(COMMAND_NAME).asText());
		assertEquals(asTree(payload), subscription1.getAction().get(PAYLOAD));
		assertEquals(asTree(payload), subscription2.getAction().get(PAYLOAD));
		assertEquals(TestCommand.class.getName(), subscription1.getAction().get(PAYLOAD_TYPE).asText());
		assertEquals(TestCommand.class.getName(), subscription2.getAction().get(PAYLOAD_TYPE).asText());
		assertEquals(aggregateInfo(), subscription1.getResource());
		assertEquals(handlerInfo(), subscription2.getResource());
		assertNull(subscription1.getEnvironment());
		assertNull(subscription2.getEnvironment());
	}

	@Test
	void when_constructAuthorizationSubscriptionForCommand_with_malformedSubject_then_exception()
			throws NoSuchMethodException, SecurityException {
		var payload = new TestCommand(TEST_AGGREGATE_IDENTIFIER);
		var command = new GenericCommandMessage<>(payload);

		var handlerObject1 = new TestAggregate(TEST_AGGREGATE_IDENTIFIER);
		var annotation1    = TestAggregate.class.getDeclaredMethod("handle2", TestCommand.class)
				.getAnnotation(PreHandleEnforce.class);
		var handlerObject2 = new TestCommandHandlingObject();
<<<<<<< HEAD
		var annotation2 = TestCommandHandlingObject.class.getDeclaredMethod("handle2", TestCommand.class)
=======
		var annotation2    = TestAggregate.class.getDeclaredMethod("handle2", TestCommand.class)
>>>>>>> 11fb287e
				.getAnnotation(PreHandleEnforce.class);

		assertThrows(SpelEvaluationException.class,
				() -> service.constructAuthorizationSubscriptionForCommand(command, handlerObject1, annotation1));
		assertThrows(SpelEvaluationException.class,
				() -> service.constructAuthorizationSubscriptionForCommand(command, handlerObject2, annotation2));
	}

	@Test
	void when_constructAuthorizationSubscriptionForCommand_with_subject_then_subscriptionWithSubject()
			throws NoSuchMethodException, SecurityException {
		var payload = new TestCommand(TEST_AGGREGATE_IDENTIFIER);
		var command = new GenericCommandMessage<>(payload);

		var handlerObject1 = new TestAggregate(TEST_AGGREGATE_IDENTIFIER);
		var annotation1    = TestAggregate.class.getDeclaredMethod("handle3", TestCommand.class)
				.getAnnotation(PreHandleEnforce.class);
		var handlerObject2 = new TestCommandHandlingObject();
<<<<<<< HEAD
		var annotation2 = TestCommandHandlingObject.class.getDeclaredMethod("handle3", TestCommand.class)
=======
		var annotation2    = TestAggregate.class.getDeclaredMethod("handle3", TestCommand.class)
>>>>>>> 11fb287e
				.getAnnotation(PreHandleEnforce.class);

		var subscription1 = service.constructAuthorizationSubscriptionForCommand(command, handlerObject1, annotation1);
		var subscription2 = service.constructAuthorizationSubscriptionForCommand(command, handlerObject2, annotation2);

		assertEquals(TEST_SUBJECT, subscription1.getSubject().asText());
		assertEquals(TEST_SUBJECT, subscription2.getSubject().asText());
		assertEquals(COMMAND, subscription1.getAction().get(ACTION_TYPE).asText());
		assertEquals(COMMAND, subscription2.getAction().get(ACTION_TYPE).asText());
		assertEquals(TestCommand.class.getName(), subscription1.getAction().get(COMMAND_NAME).asText());
		assertEquals(TestCommand.class.getName(), subscription2.getAction().get(COMMAND_NAME).asText());
		assertEquals(asTree(payload), subscription1.getAction().get(PAYLOAD));
		assertEquals(asTree(payload), subscription2.getAction().get(PAYLOAD));
		assertEquals(TestCommand.class.getName(), subscription1.getAction().get(PAYLOAD_TYPE).asText());
		assertEquals(TestCommand.class.getName(), subscription2.getAction().get(PAYLOAD_TYPE).asText());
		assertEquals(aggregateInfo(), subscription1.getResource());
		assertEquals(handlerInfo(), subscription2.getResource());
		assertNull(subscription1.getEnvironment());
		assertNull(subscription2.getEnvironment());
	}

	@Test
	void when_constructAuthorizationSubscriptionForCommand_with_malformedAction_then_exception()
			throws NoSuchMethodException, SecurityException {
		var payload = new TestCommand(TEST_AGGREGATE_IDENTIFIER);
		var command = new GenericCommandMessage<>(payload);

		var handlerObject1 = new TestAggregate(TEST_AGGREGATE_IDENTIFIER);
		var annotation1    = TestAggregate.class.getDeclaredMethod("handle4", TestCommand.class)
				.getAnnotation(PreHandleEnforce.class);
		var handlerObject2 = new TestCommandHandlingObject();
<<<<<<< HEAD
		var annotation2 = TestCommandHandlingObject.class.getDeclaredMethod("handle4", TestCommand.class)
=======
		var annotation2    = TestAggregate.class.getDeclaredMethod("handle4", TestCommand.class)
>>>>>>> 11fb287e
				.getAnnotation(PreHandleEnforce.class);

		assertThrows(SpelEvaluationException.class,
				() -> service.constructAuthorizationSubscriptionForCommand(command, handlerObject1, annotation1));
		assertThrows(SpelEvaluationException.class,
				() -> service.constructAuthorizationSubscriptionForCommand(command, handlerObject2, annotation2));
	}

	@Test
	void when_constructAuthorizationSubscriptionForCommand_with_action_then_subscriptionWithAction()
			throws NoSuchMethodException, SecurityException {
		var payload = new TestCommand(TEST_AGGREGATE_IDENTIFIER);
		var command = new GenericCommandMessage<>(payload);

		var handlerObject1 = new TestAggregate(TEST_AGGREGATE_IDENTIFIER);
		var annotation1    = TestAggregate.class.getDeclaredMethod("handle5", TestCommand.class)
				.getAnnotation(PreHandleEnforce.class);
		var handlerObject2 = new TestCommandHandlingObject();
<<<<<<< HEAD
		var annotation2 = TestCommandHandlingObject.class.getDeclaredMethod("handle5", TestCommand.class)
=======
		var annotation2    = TestAggregate.class.getDeclaredMethod("handle5", TestCommand.class)
>>>>>>> 11fb287e
				.getAnnotation(PreHandleEnforce.class);

		var subscription1 = service.constructAuthorizationSubscriptionForCommand(command, handlerObject1, annotation1);
		var subscription2 = service.constructAuthorizationSubscriptionForCommand(command, handlerObject2, annotation2);

		assertEquals(TEST_ANONYMOUS, subscription1.getSubject().asText());
		assertEquals(TEST_ANONYMOUS, subscription2.getSubject().asText());
		assertEquals(TEST_ACTION, subscription1.getAction().asText());
		assertEquals(TEST_ACTION, subscription2.getAction().asText());
		assertEquals(aggregateInfo(), subscription1.getResource());
		assertEquals(handlerInfo(), subscription2.getResource());
		assertNull(subscription1.getEnvironment());
		assertNull(subscription2.getEnvironment());
	}

	@Test
	void when_constructAuthorizationSubscriptionForCommand_with_malformedResource_then_exception()
			throws NoSuchMethodException, SecurityException {
		var payload = new TestCommand(TEST_AGGREGATE_IDENTIFIER);
		var command = new GenericCommandMessage<>(payload);

		var handlerObject1 = new TestAggregate(TEST_AGGREGATE_IDENTIFIER);
		var annotation1    = TestAggregate.class.getDeclaredMethod("handle6", TestCommand.class)
				.getAnnotation(PreHandleEnforce.class);
		var handlerObject2 = new TestCommandHandlingObject();
<<<<<<< HEAD
		var annotation2 = TestCommandHandlingObject.class.getDeclaredMethod("handle6", TestCommand.class)
=======
		var annotation2    = TestAggregate.class.getDeclaredMethod("handle6", TestCommand.class)
>>>>>>> 11fb287e
				.getAnnotation(PreHandleEnforce.class);

		assertThrows(SpelEvaluationException.class,
				() -> service.constructAuthorizationSubscriptionForCommand(command, handlerObject1, annotation1));
		assertThrows(SpelEvaluationException.class,
				() -> service.constructAuthorizationSubscriptionForCommand(command, handlerObject2, annotation2));
	}

	@Test
	void when_constructAuthorizationSubscriptionForCommand_with_resource_then_subscriptionWithResource()
			throws NoSuchMethodException, SecurityException {
		var payload = new TestCommand(TEST_AGGREGATE_IDENTIFIER);
		var command = new GenericCommandMessage<>(payload);

		var handlerObject1 = new TestAggregate(TEST_AGGREGATE_IDENTIFIER);
		var annotation1    = TestAggregate.class.getDeclaredMethod("handle7", TestCommand.class)
				.getAnnotation(PreHandleEnforce.class);
		var handlerObject2 = new TestCommandHandlingObject();
<<<<<<< HEAD
		var annotation2 = TestCommandHandlingObject.class.getDeclaredMethod("handle7", TestCommand.class)
=======
		var annotation2    = TestAggregate.class.getDeclaredMethod("handle7", TestCommand.class)
>>>>>>> 11fb287e
				.getAnnotation(PreHandleEnforce.class);

		var subscription1 = service.constructAuthorizationSubscriptionForCommand(command, handlerObject1, annotation1);
		var subscription2 = service.constructAuthorizationSubscriptionForCommand(command, handlerObject2, annotation2);

		assertEquals(TEST_ANONYMOUS, subscription1.getSubject().asText());
		assertEquals(TEST_ANONYMOUS, subscription2.getSubject().asText());
		assertEquals(COMMAND, subscription1.getAction().get(ACTION_TYPE).asText());
		assertEquals(COMMAND, subscription2.getAction().get(ACTION_TYPE).asText());
		assertEquals(TestCommand.class.getName(), subscription1.getAction().get(COMMAND_NAME).asText());
		assertEquals(TestCommand.class.getName(), subscription2.getAction().get(COMMAND_NAME).asText());
		assertEquals(asTree(payload), subscription1.getAction().get(PAYLOAD));
		assertEquals(asTree(payload), subscription2.getAction().get(PAYLOAD));
		assertEquals(TestCommand.class.getName(), subscription1.getAction().get(PAYLOAD_TYPE).asText());
		assertEquals(TestCommand.class.getName(), subscription2.getAction().get(PAYLOAD_TYPE).asText());
		assertEquals(TEST_RESOURCE, subscription1.getResource().asText());
		assertEquals(TEST_RESOURCE, subscription2.getResource().asText());
		assertNull(subscription1.getEnvironment());
		assertNull(subscription2.getEnvironment());
	}

	@Test
	void when_constructAuthorizationSubscriptionForCommand_with_noHandlerObject_then_noHandlerObjectInResource()
			throws NoSuchMethodException, SecurityException {
		var payload = new TestCommand(TEST_AGGREGATE_IDENTIFIER);
		var command = new GenericCommandMessage<>(payload);

		var annotation1 = TestAggregate.class.getDeclaredMethod("handle1", TestCommand.class)
				.getAnnotation(PreHandleEnforce.class);
		var annotation2 = TestCommandHandlingObject.class.getDeclaredMethod("handle1", TestCommand.class)
				.getAnnotation(PreHandleEnforce.class);

		var subscription1 = service.constructAuthorizationSubscriptionForCommand(command, null, annotation1);
		var subscription2 = service.constructAuthorizationSubscriptionForCommand(command, null, annotation2);

		assertEquals(TEST_ANONYMOUS, subscription1.getSubject().asText());
		assertEquals(TEST_ANONYMOUS, subscription2.getSubject().asText());
		assertEquals(COMMAND, subscription1.getAction().get(ACTION_TYPE).asText());
		assertEquals(COMMAND, subscription2.getAction().get(ACTION_TYPE).asText());
		assertEquals(TestCommand.class.getName(), subscription1.getAction().get(COMMAND_NAME).asText());
		assertEquals(TestCommand.class.getName(), subscription2.getAction().get(COMMAND_NAME).asText());
		assertEquals(asTree(payload), subscription1.getAction().get(PAYLOAD));
		assertEquals(asTree(payload), subscription2.getAction().get(PAYLOAD));
		assertEquals(TestCommand.class.getName(), subscription1.getAction().get(PAYLOAD_TYPE).asText());
		assertEquals(TestCommand.class.getName(), subscription2.getAction().get(PAYLOAD_TYPE).asText());
		assertEquals(handlerInfo(), subscription1.getResource());
		assertEquals(handlerInfo(), subscription2.getResource());
		assertNull(subscription1.getEnvironment());
		assertNull(subscription2.getEnvironment());
	}
	
	@Test
	void when_constructAuthorizationSubscriptionForCommand_with_providedAggregateType_then_subscriptionWithProvidedAggregateType()
			throws NoSuchMethodException, SecurityException {
		var payload = new TestCommand(TEST_AGGREGATE_IDENTIFIER);
		var command = new GenericCommandMessage<>(payload).withMetaData(Map.of(AGGREGATE_TYPE, TEST_AGGREGATE_TYPE));

		var handlerObject1 = new TestAggregate(TEST_AGGREGATE_IDENTIFIER);
		var annotation1 = TestAggregate.class.getDeclaredMethod("handle1", TestCommand.class)
				.getAnnotation(PreHandleEnforce.class);
		var handlerObject2 = new TestCommandHandlingObject();
		var annotation2 = TestCommandHandlingObject.class.getDeclaredMethod("handle1", TestCommand.class)
				.getAnnotation(PreHandleEnforce.class);

		var subscription1 = service.constructAuthorizationSubscriptionForCommand(command, handlerObject1, annotation1);
		var subscription2 = service.constructAuthorizationSubscriptionForCommand(command, handlerObject2, annotation2);

		assertEquals(TEST_ANONYMOUS, subscription1.getSubject().asText());
		assertEquals(TEST_ANONYMOUS, subscription2.getSubject().asText());
		assertEquals(COMMAND, subscription1.getAction().get(ACTION_TYPE).asText());
		assertEquals(COMMAND, subscription2.getAction().get(ACTION_TYPE).asText());
		assertEquals(TestCommand.class.getName(), subscription1.getAction().get(COMMAND_NAME).asText());
		assertEquals(TestCommand.class.getName(), subscription2.getAction().get(COMMAND_NAME).asText());
		assertEquals(asTree(payload), subscription1.getAction().get(PAYLOAD));
		assertEquals(asTree(payload), subscription2.getAction().get(PAYLOAD));
		assertEquals(TestCommand.class.getName(), subscription1.getAction().get(PAYLOAD_TYPE).asText());
		assertEquals(TestCommand.class.getName(), subscription2.getAction().get(PAYLOAD_TYPE).asText());
		assertEquals(aggregateInfo(TEST_AGGREGATE_TYPE), subscription1.getResource());
		assertEquals(handlerInfo(TEST_AGGREGATE_TYPE), subscription2.getResource());
		assertNull(subscription1.getEnvironment());
		assertNull(subscription2.getEnvironment());
	}

	@Test
	void when_constructAuthorizationSubscriptionForCommand_with_malformedEnvironment_then_exception()
			throws NoSuchMethodException, SecurityException {
		var payload = new TestCommand(TEST_AGGREGATE_IDENTIFIER);
		var command = new GenericCommandMessage<>(payload);

		var handlerObject1 = new TestAggregate(TEST_AGGREGATE_IDENTIFIER);
		var annotation1    = TestAggregate.class.getDeclaredMethod("handle8", TestCommand.class)
				.getAnnotation(PreHandleEnforce.class);
		var handlerObject2 = new TestCommandHandlingObject();
<<<<<<< HEAD
		var annotation2 = TestCommandHandlingObject.class.getDeclaredMethod("handle8", TestCommand.class)
=======
		var annotation2    = TestAggregate.class.getDeclaredMethod("handle8", TestCommand.class)
>>>>>>> 11fb287e
				.getAnnotation(PreHandleEnforce.class);

		assertThrows(SpelEvaluationException.class,
				() -> service.constructAuthorizationSubscriptionForCommand(command, handlerObject1, annotation1));
		assertThrows(SpelEvaluationException.class,
				() -> service.constructAuthorizationSubscriptionForCommand(command, handlerObject2, annotation2));
	}

	@Test
	void when_constructAuthorizationSubscriptionForCommand_with_environment_then_subscriptionWithEnvironment()
			throws NoSuchMethodException, SecurityException {
		var payload = new TestCommand(TEST_AGGREGATE_IDENTIFIER);
		var command = new GenericCommandMessage<>(payload);

		var handlerObject1 = new TestAggregate(TEST_AGGREGATE_IDENTIFIER);
		var annotation1    = TestAggregate.class.getDeclaredMethod("handle9", TestCommand.class)
				.getAnnotation(PreHandleEnforce.class);
		var handlerObject2 = new TestCommandHandlingObject();
<<<<<<< HEAD
		var annotation2 = TestCommandHandlingObject.class.getDeclaredMethod("handle9", TestCommand.class)
=======
		var annotation2    = TestAggregate.class.getDeclaredMethod("handle9", TestCommand.class)
>>>>>>> 11fb287e
				.getAnnotation(PreHandleEnforce.class);

		var subscription1 = service.constructAuthorizationSubscriptionForCommand(command, handlerObject1, annotation1);
		var subscription2 = service.constructAuthorizationSubscriptionForCommand(command, handlerObject2, annotation2);

		assertEquals(TEST_ANONYMOUS, subscription1.getSubject().asText());
		assertEquals(TEST_ANONYMOUS, subscription2.getSubject().asText());
		assertEquals(COMMAND, subscription1.getAction().get(ACTION_TYPE).asText());
		assertEquals(COMMAND, subscription2.getAction().get(ACTION_TYPE).asText());
		assertEquals(TestCommand.class.getName(), subscription1.getAction().get(COMMAND_NAME).asText());
		assertEquals(TestCommand.class.getName(), subscription2.getAction().get(COMMAND_NAME).asText());
		assertEquals(asTree(payload), subscription1.getAction().get(PAYLOAD));
		assertEquals(asTree(payload), subscription2.getAction().get(PAYLOAD));
		assertEquals(TestCommand.class.getName(), subscription1.getAction().get(PAYLOAD_TYPE).asText());
		assertEquals(TestCommand.class.getName(), subscription2.getAction().get(PAYLOAD_TYPE).asText());
		assertEquals(aggregateInfo(), subscription1.getResource());
		assertEquals(handlerInfo(), subscription2.getResource());
		assertEquals(TEST_ENVIRONMENT, subscription1.getEnvironment().asText());
		assertEquals(TEST_ENVIRONMENT, subscription2.getEnvironment().asText());
	}

<<<<<<< HEAD
	@Test
	void when_constructAuthorizationSubscriptionForCommand_with_metaData_then_subscriptionWithMetaData()
			throws NoSuchMethodException, SecurityException {
		var payload = new TestCommand(TEST_AGGREGATE_IDENTIFIER);
		var metaData = Map.of("metaDataKey1", "metaDataValue1", "metaDataKey2", "metaDataValue2");
		var command = new GenericCommandMessage<>(payload).andMetaData(metaData);

		var handlerObject1 = new TestAggregate(TEST_AGGREGATE_IDENTIFIER);
		var annotation1 = TestAggregate.class.getDeclaredMethod("handle1", TestCommand.class)
				.getAnnotation(PreHandleEnforce.class);
		var handlerObject2 = new TestCommandHandlingObject();
		var annotation2 = TestCommandHandlingObject.class.getDeclaredMethod("handle1", TestCommand.class)
				.getAnnotation(PreHandleEnforce.class);

		var subscription1 = service.constructAuthorizationSubscriptionForCommand(command, handlerObject1, annotation1);
		var subscription2 = service.constructAuthorizationSubscriptionForCommand(command, handlerObject2, annotation2);

		assertEquals(TEST_ANONYMOUS, subscription1.getSubject().asText());
		assertEquals(TEST_ANONYMOUS, subscription2.getSubject().asText());
		assertEquals(COMMAND, subscription1.getAction().get(ACTION_TYPE).asText());
		assertEquals(COMMAND, subscription2.getAction().get(ACTION_TYPE).asText());
		assertEquals(TestCommand.class.getName(), subscription1.getAction().get(COMMAND_NAME).asText());
		assertEquals(TestCommand.class.getName(), subscription2.getAction().get(COMMAND_NAME).asText());
		assertEquals(asTree(payload), subscription1.getAction().get(PAYLOAD));
		assertEquals(asTree(payload), subscription2.getAction().get(PAYLOAD));
		assertEquals(TestCommand.class.getName(), subscription1.getAction().get(PAYLOAD_TYPE).asText());
		assertEquals(TestCommand.class.getName(), subscription2.getAction().get(PAYLOAD_TYPE).asText());
		assertEquals(asTree(metaData), subscription1.getAction().get(METADATA));
		assertEquals(asTree(metaData), subscription2.getAction().get(METADATA));
		assertEquals(aggregateInfo(), subscription1.getResource());
		assertEquals(handlerInfo(), subscription2.getResource());
		assertNull(subscription1.getEnvironment());
		assertNull(subscription2.getEnvironment());
	}

	@Test
	void when_constructAuthorizationSubscriptionForQuery_with_emptyAnnotation_then_anonymousSubscription()
			throws NoSuchMethodException, SecurityException {
		var payload = new TestQuery(TEST_DOCUMENT_IDENTIFIER);
		var query = new GenericQueryMessage<>(payload, ResponseTypes.instanceOf(TestQueryResult.class));

		var handlerMethod = TestProjection.class.getDeclaredMethod("handle1", TestQuery.class);
		var annotation = handlerMethod.getAnnotation(PreHandleEnforce.class);
		var queryResult = Optional.empty();

		var subscription = service.constructAuthorizationSubscriptionForQuery(query, annotation, handlerMethod,
				queryResult);

		assertEquals(TEST_ANONYMOUS, subscription.getSubject().asText());
		assertEquals(QUERY, subscription.getAction().get(ACTION_TYPE).asText());
		assertEquals(TestQuery.class.getName(), subscription.getAction().get(QUERY_NAME).asText());
		assertEquals(asTree(payload), subscription.getAction().get(PAYLOAD));
		assertEquals(TestQuery.class.getName(), subscription.getAction().get(PAYLOAD_TYPE).asText());
		assertEquals(projectionInfo("handle1"), subscription.getResource());
		assertNull(subscription.getEnvironment());
	}

	@Test
	void when_constructAuthorizationSubscriptionForQuery_with_malformedSubject_then_exception()
			throws NoSuchMethodException, SecurityException {
		var payload = new TestQuery(TEST_DOCUMENT_IDENTIFIER);
		var query = new GenericQueryMessage<>(payload, ResponseTypes.instanceOf(TestQueryResult.class));

		var handlerMethod = TestProjection.class.getDeclaredMethod("handle2", TestQuery.class);
		var annotation = handlerMethod.getAnnotation(PreHandleEnforce.class);
		var queryResult = Optional.empty();

		assertThrows(SpelEvaluationException.class, () -> service.constructAuthorizationSubscriptionForQuery(query,
				annotation, handlerMethod, queryResult));
	}

	@Test
	void when_constructAuthorizationSubscriptionForQuery_with_subject_then_subscriptionWithSubject()
			throws NoSuchMethodException, SecurityException {
		var payload = new TestQuery(TEST_DOCUMENT_IDENTIFIER);
		var query = new GenericQueryMessage<>(payload, ResponseTypes.instanceOf(TestQueryResult.class));

		var handlerMethod = TestProjection.class.getDeclaredMethod("handle3", TestQuery.class);
		var annotation = handlerMethod.getAnnotation(PreHandleEnforce.class);
		var queryResult = Optional.empty();

		var subscription = service.constructAuthorizationSubscriptionForQuery(query, annotation, handlerMethod,
				queryResult);

		assertEquals(TEST_SUBJECT, subscription.getSubject().asText());
		assertEquals(QUERY, subscription.getAction().get(ACTION_TYPE).asText());
		assertEquals(TestQuery.class.getName(), subscription.getAction().get(QUERY_NAME).asText());
		assertEquals(asTree(payload), subscription.getAction().get(PAYLOAD));
		assertEquals(TestQuery.class.getName(), subscription.getAction().get(PAYLOAD_TYPE).asText());
		assertEquals(projectionInfo("handle3"), subscription.getResource());
		assertNull(subscription.getEnvironment());
	}

	@Test
	void when_constructAuthorizationSubscriptionForQuery_with_malformedAction_then_exception()
			throws NoSuchMethodException, SecurityException {
		var payload = new TestQuery(TEST_DOCUMENT_IDENTIFIER);
		var query = new GenericQueryMessage<>(payload, ResponseTypes.instanceOf(TestQueryResult.class));

		var handlerMethod = TestProjection.class.getDeclaredMethod("handle4", TestQuery.class);
		var annotation = handlerMethod.getAnnotation(PreHandleEnforce.class);
		var queryResult = Optional.empty();

		assertThrows(SpelEvaluationException.class, () -> service.constructAuthorizationSubscriptionForQuery(query,
				annotation, handlerMethod, queryResult));
	}

	@Test
	void when_constructAuthorizationSubscriptionForQuery_with_action_then_subscriptionWithAction()
			throws NoSuchMethodException, SecurityException {
		var payload = new TestQuery(TEST_DOCUMENT_IDENTIFIER);
		var query = new GenericQueryMessage<>(payload, ResponseTypes.instanceOf(TestQueryResult.class));

		var handlerMethod = TestProjection.class.getDeclaredMethod("handle5", TestQuery.class);
		var annotation = handlerMethod.getAnnotation(PreHandleEnforce.class);
		var queryResult = Optional.empty();

		var subscription = service.constructAuthorizationSubscriptionForQuery(query, annotation, handlerMethod,
				queryResult);

		assertEquals(TEST_ANONYMOUS, subscription.getSubject().asText());
		assertEquals(TEST_ACTION, subscription.getAction().asText());
		assertEquals(projectionInfo("handle5"), subscription.getResource());
		assertNull(subscription.getEnvironment());
	}

	@Test
	void when_constructAuthorizationSubscriptionForQuery_with_malformedResource_then_exception()
			throws NoSuchMethodException, SecurityException {
		var payload = new TestQuery(TEST_DOCUMENT_IDENTIFIER);
		var query = new GenericQueryMessage<>(payload, ResponseTypes.instanceOf(TestQueryResult.class));

		var handlerMethod = TestProjection.class.getDeclaredMethod("handle6", TestQuery.class);
		var annotation = handlerMethod.getAnnotation(PreHandleEnforce.class);
		var queryResult = Optional.empty();

		assertThrows(SpelEvaluationException.class, () -> service.constructAuthorizationSubscriptionForQuery(query,
				annotation, handlerMethod, queryResult));
	}

	@Test
	void when_constructAuthorizationSubscriptionForQuery_with_resource_then_subscriptionWithResource()
			throws NoSuchMethodException, SecurityException {
		var payload = new TestQuery(TEST_DOCUMENT_IDENTIFIER);
		var query = new GenericQueryMessage<>(payload, ResponseTypes.instanceOf(TestQueryResult.class));

		var handlerMethod = TestProjection.class.getDeclaredMethod("handle7", TestQuery.class);
		var annotation = handlerMethod.getAnnotation(PreHandleEnforce.class);
		var queryResult = Optional.empty();

		var subscription = service.constructAuthorizationSubscriptionForQuery(query, annotation, handlerMethod,
				queryResult);

		assertEquals(TEST_ANONYMOUS, subscription.getSubject().asText());
		assertEquals(QUERY, subscription.getAction().get(ACTION_TYPE).asText());
		assertEquals(TestQuery.class.getName(), subscription.getAction().get(QUERY_NAME).asText());
		assertEquals(asTree(payload), subscription.getAction().get(PAYLOAD));
		assertEquals(TestQuery.class.getName(), subscription.getAction().get(PAYLOAD_TYPE).asText());
		assertEquals(TEST_RESOURCE, subscription.getResource().asText());
		assertNull(subscription.getEnvironment());
	}

	@Test
	void when_constructAuthorizationSubscriptionForQuery_with_postEnforce_and_resource_then_postEnforceSubscriptionWithResource()
			throws NoSuchMethodException, SecurityException {
		var payload = new TestQuery(TEST_DOCUMENT_IDENTIFIER);
		var query = new GenericQueryMessage<>(payload, ResponseTypes.instanceOf(TestQueryResult.class));

		var handlerMethod = TestProjection.class.getDeclaredMethod("handle8", TestQuery.class);
		var annotation = handlerMethod.getAnnotation(PostHandleEnforce.class);
		var queryResult = Optional.of(new TestQueryResult(TEST_DOCUMENT_IDENTIFIER));

		var subscription = service.constructAuthorizationSubscriptionForQuery(query, annotation, handlerMethod,
				queryResult);

		assertEquals(TEST_ANONYMOUS, subscription.getSubject().asText());
		assertEquals(QUERY, subscription.getAction().get(ACTION_TYPE).asText());
		assertEquals(TestQuery.class.getName(), subscription.getAction().get(QUERY_NAME).asText());
		assertEquals(asTree(payload), subscription.getAction().get(PAYLOAD));
		assertEquals(TestQuery.class.getName(), subscription.getAction().get(PAYLOAD_TYPE).asText());
		assertEquals(postEnforceResourceNode(), subscription.getResource());
		assertNull(subscription.getEnvironment());
	}

	@Test
	void when_constructAuthorizationSubscriptionForQuery_with_postEnforce_then_postEnforceSubscription()
			throws NoSuchMethodException, SecurityException {
		var payload = new TestQuery(TEST_DOCUMENT_IDENTIFIER);
		var query = new GenericQueryMessage<>(payload, ResponseTypes.instanceOf(TestQueryResult.class));

		var handlerMethod = TestProjection.class.getDeclaredMethod("handle9", TestQuery.class);
		var annotation = handlerMethod.getAnnotation(PostHandleEnforce.class);
		var queryResult = Optional.of(new TestQueryResult(TEST_DOCUMENT_IDENTIFIER));

		var subscription = service.constructAuthorizationSubscriptionForQuery(query, annotation, handlerMethod,
				queryResult);

		assertEquals(TEST_ANONYMOUS, subscription.getSubject().asText());
		assertEquals(QUERY, subscription.getAction().get(ACTION_TYPE).asText());
		assertEquals(TestQuery.class.getName(), subscription.getAction().get(QUERY_NAME).asText());
		assertEquals(asTree(payload), subscription.getAction().get(PAYLOAD));
		assertEquals(TestQuery.class.getName(), subscription.getAction().get(PAYLOAD_TYPE).asText());
		assertEquals(projectionInfo("handle9", queryResult.get()), subscription.getResource());
		assertNull(subscription.getEnvironment());
	}

	@Test
	void when_constructAuthorizationSubscriptionForQuery_with_subscriptionQuery_then_subscriptionWithUpdateType()
			throws NoSuchMethodException, SecurityException {
		var payload = new TestQuery(TEST_DOCUMENT_IDENTIFIER);
		var query = new GenericSubscriptionQueryMessage<>(payload, ResponseTypes.instanceOf(TestQueryResult.class),
				ResponseTypes.instanceOf(TestQueryUpdate.class));
		query = query.andMetaData(Map.of(UPDATE_RESPONSE_TYPE, query.getUpdateResponseType()));

		var handlerMethod = TestProjection.class.getDeclaredMethod("handle1", TestQuery.class);
		var annotation = handlerMethod.getAnnotation(PreHandleEnforce.class);
		var queryResult = Optional.empty();

		var subscription = service.constructAuthorizationSubscriptionForQuery(query, annotation, handlerMethod,
				queryResult);

		assertEquals(TEST_ANONYMOUS, subscription.getSubject().asText());
		assertEquals(QUERY, subscription.getAction().get(ACTION_TYPE).asText());
		assertEquals(TestQuery.class.getName(), subscription.getAction().get(QUERY_NAME).asText());
		assertEquals(asTree(payload), subscription.getAction().get(PAYLOAD));
		assertEquals(TestQuery.class.getName(), subscription.getAction().get(PAYLOAD_TYPE).asText());
		assertEquals(projectionInfoWithUpdateType("handle1"), subscription.getResource());
		assertNull(subscription.getEnvironment());
	}
	
	@Test
	void when_constructAuthorizationSubscriptionForQuery_with_nonEnclosedPayload_then_subscriptionWithoutClassName()
			throws NoSuchMethodException, SecurityException {
		var payload = new NonEnclosedTestQuery(TEST_DOCUMENT_IDENTIFIER);
		var query = new GenericQueryMessage<>(payload, ResponseTypes.instanceOf(TestQueryResult.class));

		var handlerMethod = TestProjection.class.getDeclaredMethod("handle10", NonEnclosedTestQuery.class);
		var annotation = handlerMethod.getAnnotation(PreHandleEnforce.class);
		var queryResult = Optional.empty();

		var subscription = service.constructAuthorizationSubscriptionForQuery(query, annotation, handlerMethod,
				queryResult);

		assertEquals(TEST_ANONYMOUS, subscription.getSubject().asText());
		assertEquals(QUERY, subscription.getAction().get(ACTION_TYPE).asText());
		assertEquals(NonEnclosedTestQuery.class.getName(), subscription.getAction().get(QUERY_NAME).asText());
		assertEquals(asTree(payload), subscription.getAction().get(PAYLOAD));
		assertEquals(NonEnclosedTestQuery.class.getName(), subscription.getAction().get(PAYLOAD_TYPE).asText());
		assertEquals(projectionInfoOnNonEnclosedPayload("handle10"), subscription.getResource());
		assertNull(subscription.getEnvironment());
	}
	
	@Test
	void when_constructAuthorizationSubscriptionForQuery_with_malformedEnvironment_then_exception()
			throws NoSuchMethodException, SecurityException {
		var payload = new TestQuery(TEST_DOCUMENT_IDENTIFIER);
		var query = new GenericQueryMessage<>(payload, ResponseTypes.instanceOf(TestQueryResult.class));

		var handlerMethod = TestProjection.class.getDeclaredMethod("handle11", TestQuery.class);
		var annotation = handlerMethod.getAnnotation(PreHandleEnforce.class);
		var queryResult = Optional.empty();

		assertThrows(SpelEvaluationException.class, () -> service.constructAuthorizationSubscriptionForQuery(query,
				annotation, handlerMethod, queryResult));
	}

	@Test
	void when_constructAuthorizationSubscriptionForQuery_with_environment_then_subscriptionWithSubject()
			throws NoSuchMethodException, SecurityException {
		var payload = new TestQuery(TEST_DOCUMENT_IDENTIFIER);
		var query = new GenericQueryMessage<>(payload, ResponseTypes.instanceOf(TestQueryResult.class));

		var handlerMethod = TestProjection.class.getDeclaredMethod("handle12", TestQuery.class);
		var annotation = handlerMethod.getAnnotation(PreHandleEnforce.class);
		var queryResult = Optional.empty();

		var subscription = service.constructAuthorizationSubscriptionForQuery(query, annotation, handlerMethod,
				queryResult);

		assertEquals(TEST_ANONYMOUS, subscription.getSubject().asText());
		assertEquals(QUERY, subscription.getAction().get(ACTION_TYPE).asText());
		assertEquals(TestQuery.class.getName(), subscription.getAction().get(QUERY_NAME).asText());
		assertEquals(asTree(payload), subscription.getAction().get(PAYLOAD));
		assertEquals(TestQuery.class.getName(), subscription.getAction().get(PAYLOAD_TYPE).asText());
		assertEquals(projectionInfo("handle12"), subscription.getResource());
		assertEquals(TEST_ENVIRONMENT, subscription.getEnvironment().asText());
	}

=======
>>>>>>> 11fb287e
	private static JsonNode aggregateInfo() {
		var node = JsonNodeFactory.instance.objectNode();
		node.put(AGGREGATE_TYPE, TestAggregate.class.getSimpleName());
		node.put(AGGREGATE_IDENTIFIER, TEST_AGGREGATE_IDENTIFIER);
		return node;
	}
<<<<<<< HEAD
	
	private static JsonNode aggregateInfo(String aggregateType) {
		var node = JsonNodeFactory.instance.objectNode();
		node.put(AGGREGATE_TYPE, aggregateType);
		node.put(AGGREGATE_IDENTIFIER, TEST_AGGREGATE_IDENTIFIER);
		return node;
	}
=======
>>>>>>> 11fb287e

	private static JsonNode handlerInfo() {
		var node = JsonNodeFactory.instance.objectNode();
		node.put(AGGREGATE_IDENTIFIER, TEST_AGGREGATE_IDENTIFIER);
		return node;
	}
<<<<<<< HEAD
	
	private static JsonNode handlerInfo(String aggregateType) {
		var node = JsonNodeFactory.instance.objectNode();
		node.put(AGGREGATE_TYPE, aggregateType);
		node.put(AGGREGATE_IDENTIFIER, TEST_AGGREGATE_IDENTIFIER);
		return node;
	}

	private static JsonNode projectionInfo(String methodName) {
		var node = JsonNodeFactory.instance.objectNode();
		node.put(PROJECTION_CLASS, TestProjection.class.getSimpleName());
		node.put(METHOD_NAME, methodName);
		node.put(RESPONSE_TYPE, TestQueryResult.class.getSimpleName());
		node.put(QUERY_NAME, TestQuery.class.getSimpleName());
		node.put(CLASS_NAME, AuthorizationSubscriptionBuilderServiceTests.class.getSimpleName());
		return node;
	}

	private static JsonNode projectionInfo(String methodName, Object queryResult) {
		var node = JsonNodeFactory.instance.objectNode();
		node.put(PROJECTION_CLASS, TestProjection.class.getSimpleName());
		node.put(METHOD_NAME, methodName);
		node.put(RESPONSE_TYPE, TestQueryResult.class.getSimpleName());
		node.put(QUERY_NAME, TestQuery.class.getSimpleName());
		node.set(QUERY_RESULT, mapper.valueToTree(queryResult));
		node.put(CLASS_NAME, AuthorizationSubscriptionBuilderServiceTests.class.getSimpleName());
		return node;
	}

	private static JsonNode projectionInfoWithUpdateType(String methodName) {
		var node = JsonNodeFactory.instance.objectNode();
		node.put(PROJECTION_CLASS, TestProjection.class.getSimpleName());
		node.put(METHOD_NAME, methodName);
		node.put(RESPONSE_TYPE, TestQueryResult.class.getSimpleName());
		node.put(QUERY_NAME, TestQuery.class.getSimpleName());
		node.put(QUERY_RESULT, TestQueryUpdate.class.getSimpleName());
		node.put(CLASS_NAME, AuthorizationSubscriptionBuilderServiceTests.class.getSimpleName());
		return node;
	}
	
	private static JsonNode projectionInfoOnNonEnclosedPayload(String methodName) {
		var node = JsonNodeFactory.instance.objectNode();
		node.put(PROJECTION_CLASS, TestProjection.class.getSimpleName());
		node.put(METHOD_NAME, methodName);
		node.put(RESPONSE_TYPE, TestQueryResult.class.getSimpleName());
		node.put(QUERY_NAME, NonEnclosedTestQuery.class.getSimpleName());
		return node;
	}

	private static JsonNode postEnforceResourceNode() {
		var node = JsonNodeFactory.instance.objectNode();
		node.set(TEST_RESOURCE, asTree(new TestQueryResult(TEST_DOCUMENT_IDENTIFIER)));
		return node;
	}
=======
>>>>>>> 11fb287e

	private static JsonNode asTree(Object obj) {
		return mapper.valueToTree(obj);
	}
}<|MERGE_RESOLUTION|>--- conflicted
+++ resolved
@@ -1,24 +1,5 @@
 package io.sapl.axon.subscription;
 
-<<<<<<< HEAD
-import static io.sapl.axon.subscription.AuthorizationSubscriptionBuilderService.ACTION_TYPE;
-import static io.sapl.axon.subscription.AuthorizationSubscriptionBuilderService.AGGREGATE_IDENTIFIER;
-import static io.sapl.axon.subscription.AuthorizationSubscriptionBuilderService.AGGREGATE_TYPE;
-import static io.sapl.axon.subscription.AuthorizationSubscriptionBuilderService.CLASS_NAME;
-import static io.sapl.axon.subscription.AuthorizationSubscriptionBuilderService.COMMAND;
-import static io.sapl.axon.subscription.AuthorizationSubscriptionBuilderService.COMMAND_NAME;
-import static io.sapl.axon.subscription.AuthorizationSubscriptionBuilderService.METADATA;
-import static io.sapl.axon.subscription.AuthorizationSubscriptionBuilderService.METHOD_NAME;
-import static io.sapl.axon.subscription.AuthorizationSubscriptionBuilderService.PAYLOAD;
-import static io.sapl.axon.subscription.AuthorizationSubscriptionBuilderService.PAYLOAD_TYPE;
-import static io.sapl.axon.subscription.AuthorizationSubscriptionBuilderService.PROJECTION_CLASS;
-import static io.sapl.axon.subscription.AuthorizationSubscriptionBuilderService.QUERY;
-import static io.sapl.axon.subscription.AuthorizationSubscriptionBuilderService.QUERY_NAME;
-import static io.sapl.axon.subscription.AuthorizationSubscriptionBuilderService.QUERY_RESULT;
-import static io.sapl.axon.subscription.AuthorizationSubscriptionBuilderService.RESPONSE_TYPE;
-import static io.sapl.axon.subscription.AuthorizationSubscriptionBuilderService.UPDATE_RESPONSE_TYPE;
-=======
->>>>>>> 11fb287e
 import static org.junit.jupiter.api.Assertions.assertEquals;
 import static org.junit.jupiter.api.Assertions.assertNull;
 import static org.junit.jupiter.api.Assertions.assertThrows;
@@ -52,28 +33,28 @@
 	private static final String ACTION_TYPE          = "actionType";
 	private static final String AGGREGATE_IDENTIFIER = "aggregateIdentifier";
 	private static final String AGGREGATE_TYPE       = "aggregateType";
+	private static final String CLASS_NAME           = "className";
 	private static final String COMMAND              = "command";
 	private static final String COMMAND_NAME         = "commandName";
+	private static final String METADATA             = "metadata";
+	private static final String METHOD_NAME          = "methodName";
 	private static final String PAYLOAD              = "payload";
 	private static final String PAYLOAD_TYPE         = "payloadType";
-
-<<<<<<< HEAD
+	private static final String PROJECTION_CLASS     = "projectionClass";
+	private static final String QUERY                = "query";
+	private static final String QUERY_NAME           = "queryName";
+	private static final String QUERY_RESULT         = "queryResult";
+	private static final String RESPONSE_TYPE        = "responseType";
+	private static final String UPDATE_RESPONSE_TYPE = "updateResponseType";
+
 	private static final String TEST_AGGREGATE_IDENTIFIER = "testAggregateIdentifier";
-	private static final String TEST_DOCUMENT_IDENTIFIER = "testDocumentIdentifier";
-	private static final String TEST_ANONYMOUS = "anonymous";
-	private static final String TEST_SUBJECT = "testSubject";
-	private static final String TEST_ACTION = "testAction";
-	private static final String TEST_RESOURCE = "testResource";
-	private static final String TEST_AGGREGATE_TYPE = "testAggregateType";
-	private static final String TEST_ENVIRONMENT = "testEnvironment";
-=======
-	private static final String TEST_AGGREGATE_IDENTIFIER = "testTargetAggregateIdentifier";
+	private static final String TEST_DOCUMENT_IDENTIFIER  = "testDocumentIdentifier";
 	private static final String TEST_ANONYMOUS            = "anonymous";
 	private static final String TEST_SUBJECT              = "testSubject";
 	private static final String TEST_ACTION               = "testAction";
 	private static final String TEST_RESOURCE             = "testResource";
+	private static final String TEST_AGGREGATE_TYPE       = "testAggregateType";
 	private static final String TEST_ENVIRONMENT          = "testEnvironment";
->>>>>>> 11fb287e
 
 	@Value
 	private static class TestCommand {
@@ -81,6 +62,12 @@
 		Object targetAggregateIdentifier;
 		Object someOtherField = "someOtherValue";
 	}
+	
+	@Value
+	private static class NonAnnotatedTestCommand {
+		Object nonAnnotatedTargetAggregateIdentifier;
+		Object someOtherField = "someOtherValue";
+	}
 
 	@Value
 	private static class TestQuery {
@@ -150,6 +137,11 @@
 		@PreHandleEnforce(environment = "'testEnvironment'")
 		public void handle9(TestCommand cmd) {
 		}
+		
+		@CommandHandler
+		@PreHandleEnforce
+		public void handle10(NonAnnotatedTestCommand cmd) {
+		}
 	}
 
 	private static class TestCommandHandlingObject {
@@ -197,9 +189,13 @@
 		@PreHandleEnforce(environment = "'testEnvironment'")
 		public void handle9(TestCommand cmd) {
 		}
-	}
-
-<<<<<<< HEAD
+		
+		@CommandHandler
+		@PreHandleEnforce
+		public void handle10(NonAnnotatedTestCommand cmd) {
+		}
+	}
+
 	private static class TestProjection {
 		@QueryHandler
 		@PreHandleEnforce
@@ -274,10 +270,7 @@
 		}
 	}
 
-	private static ObjectMapper mapper;
-=======
 	private static ObjectMapper                            mapper;
->>>>>>> 11fb287e
 	private static AuthorizationSubscriptionBuilderService service;
 
 	@BeforeAll
@@ -296,11 +289,7 @@
 		var annotation1    = TestAggregate.class.getDeclaredMethod("handle1", TestCommand.class)
 				.getAnnotation(PreHandleEnforce.class);
 		var handlerObject2 = new TestCommandHandlingObject();
-<<<<<<< HEAD
-		var annotation2 = TestCommandHandlingObject.class.getDeclaredMethod("handle1", TestCommand.class)
-=======
-		var annotation2    = TestAggregate.class.getDeclaredMethod("handle1", TestCommand.class)
->>>>>>> 11fb287e
+		var annotation2    = TestCommandHandlingObject.class.getDeclaredMethod("handle1", TestCommand.class)
 				.getAnnotation(PreHandleEnforce.class);
 
 		var subscription1 = service.constructAuthorizationSubscriptionForCommand(command, handlerObject1, annotation1);
@@ -332,11 +321,7 @@
 		var annotation1    = TestAggregate.class.getDeclaredMethod("handle2", TestCommand.class)
 				.getAnnotation(PreHandleEnforce.class);
 		var handlerObject2 = new TestCommandHandlingObject();
-<<<<<<< HEAD
-		var annotation2 = TestCommandHandlingObject.class.getDeclaredMethod("handle2", TestCommand.class)
-=======
-		var annotation2    = TestAggregate.class.getDeclaredMethod("handle2", TestCommand.class)
->>>>>>> 11fb287e
+		var annotation2    = TestCommandHandlingObject.class.getDeclaredMethod("handle2", TestCommand.class)
 				.getAnnotation(PreHandleEnforce.class);
 
 		assertThrows(SpelEvaluationException.class,
@@ -355,11 +340,7 @@
 		var annotation1    = TestAggregate.class.getDeclaredMethod("handle3", TestCommand.class)
 				.getAnnotation(PreHandleEnforce.class);
 		var handlerObject2 = new TestCommandHandlingObject();
-<<<<<<< HEAD
-		var annotation2 = TestCommandHandlingObject.class.getDeclaredMethod("handle3", TestCommand.class)
-=======
-		var annotation2    = TestAggregate.class.getDeclaredMethod("handle3", TestCommand.class)
->>>>>>> 11fb287e
+		var annotation2    = TestCommandHandlingObject.class.getDeclaredMethod("handle3", TestCommand.class)
 				.getAnnotation(PreHandleEnforce.class);
 
 		var subscription1 = service.constructAuthorizationSubscriptionForCommand(command, handlerObject1, annotation1);
@@ -391,11 +372,7 @@
 		var annotation1    = TestAggregate.class.getDeclaredMethod("handle4", TestCommand.class)
 				.getAnnotation(PreHandleEnforce.class);
 		var handlerObject2 = new TestCommandHandlingObject();
-<<<<<<< HEAD
-		var annotation2 = TestCommandHandlingObject.class.getDeclaredMethod("handle4", TestCommand.class)
-=======
-		var annotation2    = TestAggregate.class.getDeclaredMethod("handle4", TestCommand.class)
->>>>>>> 11fb287e
+		var annotation2    = TestCommandHandlingObject.class.getDeclaredMethod("handle4", TestCommand.class)
 				.getAnnotation(PreHandleEnforce.class);
 
 		assertThrows(SpelEvaluationException.class,
@@ -414,11 +391,7 @@
 		var annotation1    = TestAggregate.class.getDeclaredMethod("handle5", TestCommand.class)
 				.getAnnotation(PreHandleEnforce.class);
 		var handlerObject2 = new TestCommandHandlingObject();
-<<<<<<< HEAD
-		var annotation2 = TestCommandHandlingObject.class.getDeclaredMethod("handle5", TestCommand.class)
-=======
-		var annotation2    = TestAggregate.class.getDeclaredMethod("handle5", TestCommand.class)
->>>>>>> 11fb287e
+		var annotation2    = TestCommandHandlingObject.class.getDeclaredMethod("handle5", TestCommand.class)
 				.getAnnotation(PreHandleEnforce.class);
 
 		var subscription1 = service.constructAuthorizationSubscriptionForCommand(command, handlerObject1, annotation1);
@@ -444,11 +417,7 @@
 		var annotation1    = TestAggregate.class.getDeclaredMethod("handle6", TestCommand.class)
 				.getAnnotation(PreHandleEnforce.class);
 		var handlerObject2 = new TestCommandHandlingObject();
-<<<<<<< HEAD
-		var annotation2 = TestCommandHandlingObject.class.getDeclaredMethod("handle6", TestCommand.class)
-=======
-		var annotation2    = TestAggregate.class.getDeclaredMethod("handle6", TestCommand.class)
->>>>>>> 11fb287e
+		var annotation2    = TestCommandHandlingObject.class.getDeclaredMethod("handle6", TestCommand.class)
 				.getAnnotation(PreHandleEnforce.class);
 
 		assertThrows(SpelEvaluationException.class,
@@ -467,11 +436,7 @@
 		var annotation1    = TestAggregate.class.getDeclaredMethod("handle7", TestCommand.class)
 				.getAnnotation(PreHandleEnforce.class);
 		var handlerObject2 = new TestCommandHandlingObject();
-<<<<<<< HEAD
-		var annotation2 = TestCommandHandlingObject.class.getDeclaredMethod("handle7", TestCommand.class)
-=======
-		var annotation2    = TestAggregate.class.getDeclaredMethod("handle7", TestCommand.class)
->>>>>>> 11fb287e
+		var annotation2    = TestCommandHandlingObject.class.getDeclaredMethod("handle7", TestCommand.class)
 				.getAnnotation(PreHandleEnforce.class);
 
 		var subscription1 = service.constructAuthorizationSubscriptionForCommand(command, handlerObject1, annotation1);
@@ -554,6 +519,38 @@
 		assertNull(subscription1.getEnvironment());
 		assertNull(subscription2.getEnvironment());
 	}
+	
+	@Test
+	void when_constructAuthorizationSubscriptionForCommand_with_commandWithoutTargetIdentifier_then_noIdentifierInResource()
+			throws NoSuchMethodException, SecurityException {
+		var payload = new NonAnnotatedTestCommand(TEST_AGGREGATE_IDENTIFIER);
+		var command = new GenericCommandMessage<>(payload);
+
+		var handlerObject1 = new TestAggregate(TEST_AGGREGATE_IDENTIFIER);
+		var annotation1    = TestAggregate.class.getDeclaredMethod("handle10", NonAnnotatedTestCommand.class)
+				.getAnnotation(PreHandleEnforce.class);
+		var handlerObject2 = new TestCommandHandlingObject();
+		var annotation2    = TestCommandHandlingObject.class.getDeclaredMethod("handle10", NonAnnotatedTestCommand.class)
+				.getAnnotation(PreHandleEnforce.class);
+
+		var subscription1 = service.constructAuthorizationSubscriptionForCommand(command, handlerObject1, annotation1);
+		var subscription2 = service.constructAuthorizationSubscriptionForCommand(command, handlerObject2, annotation2);
+
+		assertEquals(TEST_ANONYMOUS, subscription1.getSubject().asText());
+		assertEquals(TEST_ANONYMOUS, subscription2.getSubject().asText());
+		assertEquals(COMMAND, subscription1.getAction().get(ACTION_TYPE).asText());
+		assertEquals(COMMAND, subscription2.getAction().get(ACTION_TYPE).asText());
+		assertEquals(NonAnnotatedTestCommand.class.getName(), subscription1.getAction().get(COMMAND_NAME).asText());
+		assertEquals(NonAnnotatedTestCommand.class.getName(), subscription2.getAction().get(COMMAND_NAME).asText());
+		assertEquals(asTree(payload), subscription1.getAction().get(PAYLOAD));
+		assertEquals(asTree(payload), subscription2.getAction().get(PAYLOAD));
+		assertEquals(NonAnnotatedTestCommand.class.getName(), subscription1.getAction().get(PAYLOAD_TYPE).asText());
+		assertEquals(NonAnnotatedTestCommand.class.getName(), subscription2.getAction().get(PAYLOAD_TYPE).asText());
+		assertEquals(aggregateInfoWithoutIdentifier(), subscription1.getResource());
+		assertEquals(handlerInfoWithoutIdentifier(), subscription2.getResource());
+		assertNull(subscription1.getEnvironment());
+		assertNull(subscription2.getEnvironment());
+	}
 
 	@Test
 	void when_constructAuthorizationSubscriptionForCommand_with_malformedEnvironment_then_exception()
@@ -565,11 +562,7 @@
 		var annotation1    = TestAggregate.class.getDeclaredMethod("handle8", TestCommand.class)
 				.getAnnotation(PreHandleEnforce.class);
 		var handlerObject2 = new TestCommandHandlingObject();
-<<<<<<< HEAD
-		var annotation2 = TestCommandHandlingObject.class.getDeclaredMethod("handle8", TestCommand.class)
-=======
-		var annotation2    = TestAggregate.class.getDeclaredMethod("handle8", TestCommand.class)
->>>>>>> 11fb287e
+		var annotation2    = TestCommandHandlingObject.class.getDeclaredMethod("handle8", TestCommand.class)
 				.getAnnotation(PreHandleEnforce.class);
 
 		assertThrows(SpelEvaluationException.class,
@@ -588,11 +581,7 @@
 		var annotation1    = TestAggregate.class.getDeclaredMethod("handle9", TestCommand.class)
 				.getAnnotation(PreHandleEnforce.class);
 		var handlerObject2 = new TestCommandHandlingObject();
-<<<<<<< HEAD
-		var annotation2 = TestCommandHandlingObject.class.getDeclaredMethod("handle9", TestCommand.class)
-=======
-		var annotation2    = TestAggregate.class.getDeclaredMethod("handle9", TestCommand.class)
->>>>>>> 11fb287e
+		var annotation2    = TestCommandHandlingObject.class.getDeclaredMethod("handle9", TestCommand.class)
 				.getAnnotation(PreHandleEnforce.class);
 
 		var subscription1 = service.constructAuthorizationSubscriptionForCommand(command, handlerObject1, annotation1);
@@ -614,7 +603,6 @@
 		assertEquals(TEST_ENVIRONMENT, subscription2.getEnvironment().asText());
 	}
 
-<<<<<<< HEAD
 	@Test
 	void when_constructAuthorizationSubscriptionForCommand_with_metaData_then_subscriptionWithMetaData()
 			throws NoSuchMethodException, SecurityException {
@@ -903,15 +891,12 @@
 		assertEquals(TEST_ENVIRONMENT, subscription.getEnvironment().asText());
 	}
 
-=======
->>>>>>> 11fb287e
 	private static JsonNode aggregateInfo() {
 		var node = JsonNodeFactory.instance.objectNode();
 		node.put(AGGREGATE_TYPE, TestAggregate.class.getSimpleName());
 		node.put(AGGREGATE_IDENTIFIER, TEST_AGGREGATE_IDENTIFIER);
 		return node;
 	}
-<<<<<<< HEAD
 	
 	private static JsonNode aggregateInfo(String aggregateType) {
 		var node = JsonNodeFactory.instance.objectNode();
@@ -919,20 +904,28 @@
 		node.put(AGGREGATE_IDENTIFIER, TEST_AGGREGATE_IDENTIFIER);
 		return node;
 	}
-=======
->>>>>>> 11fb287e
+	
+	private static JsonNode aggregateInfoWithoutIdentifier() {
+		var node = JsonNodeFactory.instance.objectNode();
+		node.put(AGGREGATE_TYPE, TestAggregate.class.getSimpleName());
+		return node;
+	}
 
 	private static JsonNode handlerInfo() {
 		var node = JsonNodeFactory.instance.objectNode();
 		node.put(AGGREGATE_IDENTIFIER, TEST_AGGREGATE_IDENTIFIER);
 		return node;
 	}
-<<<<<<< HEAD
 	
 	private static JsonNode handlerInfo(String aggregateType) {
 		var node = JsonNodeFactory.instance.objectNode();
 		node.put(AGGREGATE_TYPE, aggregateType);
 		node.put(AGGREGATE_IDENTIFIER, TEST_AGGREGATE_IDENTIFIER);
+		return node;
+	}
+	
+	private static JsonNode handlerInfoWithoutIdentifier() {
+		var node = JsonNodeFactory.instance.objectNode();
 		return node;
 	}
 
@@ -982,8 +975,6 @@
 		node.set(TEST_RESOURCE, asTree(new TestQueryResult(TEST_DOCUMENT_IDENTIFIER)));
 		return node;
 	}
-=======
->>>>>>> 11fb287e
 
 	private static JsonNode asTree(Object obj) {
 		return mapper.valueToTree(obj);
