--- conflicted
+++ resolved
@@ -279,11 +279,8 @@
 			log.info(
 					"An error occurred while trying to emit an update to a query '{}'. "
 							+ "The subscription will be cancelled. Exception summary: {}",
-<<<<<<< HEAD
-					query.getQueryName(), e);
-=======
 					query.getQueryName(), e.getMessage());
->>>>>>> abc734ea
+
 			monitorCallback.reportFailure(e);
 			activeQueries.remove(query);
 			emitError(query, e, updateHandler);
@@ -363,13 +360,9 @@
 	 *         otherwise {@code false}.
 	 */
 	private boolean inStartedPhaseOfUnitOfWork() {
-<<<<<<< HEAD
 		if (CurrentUnitOfWork.isStarted())
 			return CurrentUnitOfWork.get().phase() == UnitOfWork.Phase.STARTED;
 		else return false;
-=======
-		return CurrentUnitOfWork.isStarted() && UnitOfWork.Phase.STARTED == CurrentUnitOfWork.get().phase();
->>>>>>> abc734ea
 	}
 
 	private enum QueryAuthorizationMode {
