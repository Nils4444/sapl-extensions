package io.sapl.axon.authentication;

import java.util.Map;

import org.springframework.security.core.context.SecurityContextHolder;

import com.fasterxml.jackson.databind.JsonNode;
import com.fasterxml.jackson.databind.ObjectMapper;
import com.fasterxml.jackson.databind.node.ObjectNode;

import lombok.RequiredArgsConstructor;
import lombok.SneakyThrows;

/**
 * 
 * Default implementation of an AuthenticationMetadataProvider. The subject is
 * read from the Spring Security SecurityContextHolder and serialized as Jackson
 * JsonObject. The service removes to remove credentials and passwords from the
 * created authentication data.
 * 
 * @author Dominic Heutelbeck
 *
 */
@RequiredArgsConstructor
public class SpringSecurityAuthenticationMetadataProvider implements AuthenticationMetadataProvider {
	private final ObjectMapper mapper;

	@Override
	@SneakyThrows
	public Map<String, Object> getSubjectMetadata() {
		var authentication = SecurityContextHolder.getContext().getAuthentication();
		if (authentication == null)
			return Map.of("subject", "\"anonymous\"");

		JsonNode subject = mapper.valueToTree(authentication.getPrincipal());
		if (subject.isObject()) {
			((ObjectNode) subject).remove("credentials");
			((ObjectNode) subject).remove("password");
			var principal = subject.get("principal");
<<<<<<< HEAD
			if (principal != null)
				if (principal.isObject())
					((ObjectNode) principal).remove("password");
=======
			if (principal != null && principal.isObject())
				((ObjectNode) principal).remove("password");
>>>>>>> 5ee711fc
		}

		return Map.of("subject", mapper.writeValueAsString(subject));
	}
}<|MERGE_RESOLUTION|>--- conflicted
+++ resolved
@@ -37,14 +37,9 @@
 			((ObjectNode) subject).remove("credentials");
 			((ObjectNode) subject).remove("password");
 			var principal = subject.get("principal");
-<<<<<<< HEAD
 			if (principal != null)
 				if (principal.isObject())
 					((ObjectNode) principal).remove("password");
-=======
-			if (principal != null && principal.isObject())
-				((ObjectNode) principal).remove("password");
->>>>>>> 5ee711fc
 		}
 
 		return Map.of("subject", mapper.writeValueAsString(subject));
